/.idea/
<<<<<<< HEAD
go.sum
=======
vendor/
>>>>>>> 9df86e12
<|MERGE_RESOLUTION|>--- conflicted
+++ resolved
@@ -1,6 +1,3 @@
 /.idea/
-<<<<<<< HEAD
 go.sum
-=======
 vendor/
->>>>>>> 9df86e12
